--- conflicted
+++ resolved
@@ -286,15 +286,8 @@
     /**
      * <p>Descriptor for {@link DependencyTrackPublisher}. Used as a singleton.
      * The class is marked as public so that it can be accessed from views.
-<<<<<<< HEAD
-     * <p/>
-     * <p/>
-     * See <tt>src/main/resources/org/jenkinsci/plugins/DependencyTrack/DependencyTrackBuilder/*.jelly</tt>
-     * for the actual HTML fragment for the configuration screen.
-=======
      * <p>See <code>src/main/resources/org/jenkinsci/plugins/DependencyCheck/DependencyTrackBuilder/*.jelly</code> for the actual HTML
      * fragment for the configuration screen.
->>>>>>> 6944a40c
      */
     @Extension
     @Symbol("dependencyTrackPublisher") // This indicates to Jenkins that this is an implementation of an extension point.
@@ -324,8 +317,8 @@
         private int dependencyTrackPollingTimeout;
 
         /**
-         * Default constructor. Obtains the Descriptor used in DependencyTrackPublisher as this contains
-         * the global Dependency-Track Jenkins plugin configuration.
+         * Default constructor. Obtains the Descriptor used in DependencyCheckBuilder as this contains
+         * the global Dependency-Check Jenkins plugin configuration.
          */
         public DescriptorImpl() {
             super(DependencyTrackPublisher.class);
